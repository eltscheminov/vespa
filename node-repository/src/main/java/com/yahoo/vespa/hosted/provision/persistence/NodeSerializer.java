// Copyright 2018 Yahoo Holdings. Licensed under the terms of the Apache 2.0 license. See LICENSE in the project root.
package com.yahoo.vespa.hosted.provision.persistence;

import com.google.common.cache.Cache;
import com.google.common.cache.CacheBuilder;
import com.google.common.collect.ImmutableSet;
import com.google.common.hash.Hashing;
import com.google.common.util.concurrent.UncheckedExecutionException;
import com.yahoo.component.Version;
import com.yahoo.config.provision.ApplicationId;
import com.yahoo.config.provision.ApplicationName;
import com.yahoo.config.provision.ClusterMembership;
import com.yahoo.config.provision.DockerImage;
import com.yahoo.config.provision.Flavor;
import com.yahoo.config.provision.InstanceName;
import com.yahoo.config.provision.NodeFlavors;
import com.yahoo.config.provision.NodeResources;
import com.yahoo.config.provision.NodeType;
import com.yahoo.config.provision.TenantName;
import com.yahoo.config.provision.host.FlavorOverrides;
import com.yahoo.config.provision.serialization.NetworkPortsSerializer;
import com.yahoo.slime.ArrayTraverser;
import com.yahoo.slime.Cursor;
import com.yahoo.slime.Inspector;
import com.yahoo.slime.Slime;
import com.yahoo.slime.SlimeUtils;
import com.yahoo.slime.Type;
import com.yahoo.vespa.hosted.provision.Node;
import com.yahoo.vespa.hosted.provision.node.Address;
import com.yahoo.vespa.hosted.provision.node.Agent;
import com.yahoo.vespa.hosted.provision.node.Allocation;
import com.yahoo.vespa.hosted.provision.node.Generation;
import com.yahoo.vespa.hosted.provision.node.History;
import com.yahoo.vespa.hosted.provision.node.IP;
import com.yahoo.vespa.hosted.provision.node.OsVersion;
import com.yahoo.vespa.hosted.provision.node.Reports;
import com.yahoo.vespa.hosted.provision.node.Status;

import java.io.IOException;
import java.nio.charset.StandardCharsets;
import java.time.Instant;
import java.util.ArrayList;
import java.util.List;
import java.util.Optional;
import java.util.Set;
import java.util.concurrent.ExecutionException;
import java.util.stream.Collectors;

/**
 * Serializes a node to/from JSON.
 * Instances of this are multithread safe and can be reused
 *
 * @author bratseth
 */
public class NodeSerializer {

    // WARNING: Since there are multiple servers in a ZooKeeper cluster and they upgrade one by one
    //          (and rewrite all nodes on startup), changes to the serialized format must be made
    //          such that what is serialized on version N+1 can be read by version N:
    //          - ADDING FIELDS: Always ok
    //          - REMOVING FIELDS: Stop reading the field first. Stop writing it on a later version.
    //          - CHANGING THE FORMAT OF A FIELD: Don't do it bro.

    /** The configured node flavors */
    private final NodeFlavors flavors;

    // Node fields
    private static final String hostnameKey = "hostname";
    private static final String ipAddressesKey = "ipAddresses";
    private static final String ipAddressPoolKey = "additionalIpAddresses";
    private static final String containersKey = "containers";
    private static final String containerHostnameKey = "hostname";
    private static final String idKey = "openStackId";
    private static final String parentHostnameKey = "parentHostname";
    private static final String historyKey = "history";
    private static final String instanceKey = "instance"; // legacy name, TODO: change to allocation with backwards compat
    private static final String rebootGenerationKey = "rebootGeneration";
    private static final String currentRebootGenerationKey = "currentRebootGeneration";
    private static final String vespaVersionKey = "vespaVersion";
    private static final String currentContainerImageKey = "currentDockerImage";
    private static final String failCountKey = "failCount";
    private static final String nodeTypeKey = "type";
    private static final String wantToRetireKey = "wantToRetire";
    private static final String wantToDeprovisionKey = "wantToDeprovision";
    private static final String wantToRebuildKey = "wantToRebuild";
    private static final String preferToRetireKey = "preferToRetire";
    private static final String wantToFailKey = "wantToFailKey";
    private static final String osVersionKey = "osVersion";
    private static final String wantedOsVersionKey = "wantedOsVersion";
    private static final String firmwareCheckKey = "firmwareCheck";
    private static final String reportsKey = "reports";
    private static final String modelNameKey = "modelName";
    private static final String reservedToKey = "reservedTo";
    private static final String exclusiveToKey = "exclusiveTo";
    private static final String switchHostnameKey = "switchHostname";

    // Node resource fields
    private static final String flavorKey = "flavor";
    private static final String resourcesKey = "resources";
    private static final String diskKey = "disk";

    // Allocation fields
    private static final String tenantIdKey = "tenantId";
    private static final String applicationIdKey = "applicationId";
    private static final String instanceIdKey = "instanceId";
    private static final String serviceIdKey = "serviceId"; // legacy name, TODO: change to membership with backwards compat
    private static final String requestedResourcesKey = "requestedResources";
    private static final String restartGenerationKey = "restartGeneration";
    private static final String currentRestartGenerationKey = "currentRestartGeneration";
    private static final String removableKey = "removable";
    // Saved as part of allocation instead of serviceId, since serviceId serialized form is not easily extendable.
    private static final String wantedVespaVersionKey = "wantedVespaVersion";
    private static final String wantedContainerImageRepoKey = "wantedDockerImageRepo";

    // History event fields
    private static final String historyEventTypeKey = "type";
    private static final String atKey = "at";
    private static final String agentKey = "agent"; // retired events only

    // Network port fields
    private static final String networkPortsKey = "networkPorts";

    // A cache of deserialized Node objects. The cache is keyed on the hash of serialized node data.
    //
    // Deserializing a Node from slime is expensive, and happens frequently. Node instances that have already been
    // deserialized are returned from this cache instead of being deserialized again.
    private final Cache<Long, Node> cache;

    // ---------------- Serialization ----------------------------------------------------

    public NodeSerializer(NodeFlavors flavors, long cacheSize) {
        this.flavors = flavors;
        this.cache = CacheBuilder.newBuilder().maximumSize(cacheSize).recordStats().build();
    }

    public byte[] toJson(Node node) {
        try {
            Slime slime = new Slime();
            toSlime(node, slime.setObject());
            return SlimeUtils.toJsonBytes(slime);
        }
        catch (IOException e) {
            throw new RuntimeException("Serialization of " + node + " to json failed", e);
        }
    }

    /** Returns cache statistics for this serializer */
    public CacheStats cacheStats() {
        var stats = cache.stats();
        return new CacheStats(stats.hitRate(), stats.evictionCount(), cache.size());
    }

    private void toSlime(Node node, Cursor object) {
        object.setString(hostnameKey, node.hostname());
        toSlime(node.ipConfig().primary(), object.setArray(ipAddressesKey));
        toSlime(node.ipConfig().pool().ipSet(), object.setArray(ipAddressPoolKey));
        toSlime(node.ipConfig().pool().getAddressList(), object);
        object.setString(idKey, node.id());
        node.parentHostname().ifPresent(hostname -> object.setString(parentHostnameKey, hostname));
        toSlime(node.flavor(), object);
        object.setLong(rebootGenerationKey, node.status().reboot().wanted());
        object.setLong(currentRebootGenerationKey, node.status().reboot().current());
        node.status().vespaVersion().ifPresent(version -> object.setString(vespaVersionKey, version.toString()));
        node.status().containerImage().ifPresent(image -> object.setString(currentContainerImageKey, image.asString()));
        object.setLong(failCountKey, node.status().failCount());
        object.setBool(wantToRetireKey, node.status().wantToRetire());
        object.setBool(preferToRetireKey, node.status().preferToRetire());
        object.setBool(wantToDeprovisionKey, node.status().wantToDeprovision());
<<<<<<< HEAD
        object.setBool(wantToFailKey, node.status().wantToFail());
=======
        object.setBool(wantToRebuildKey, node.status().wantToRebuild());
>>>>>>> 50ba6295
        node.allocation().ifPresent(allocation -> toSlime(allocation, object.setObject(instanceKey)));
        toSlime(node.history(), object.setArray(historyKey));
        object.setString(nodeTypeKey, toString(node.type()));
        node.status().osVersion().current().ifPresent(version -> object.setString(osVersionKey, version.toString()));
        node.status().osVersion().wanted().ifPresent(version -> object.setString(wantedOsVersionKey, version.toFullString()));
        node.status().firmwareVerifiedAt().ifPresent(instant -> object.setLong(firmwareCheckKey, instant.toEpochMilli()));
        node.switchHostname().ifPresent(switchHostname -> object.setString(switchHostnameKey, switchHostname));
        node.reports().toSlime(object, reportsKey);
        node.modelName().ifPresent(modelName -> object.setString(modelNameKey, modelName));
        node.reservedTo().ifPresent(tenant -> object.setString(reservedToKey, tenant.value()));
        node.exclusiveTo().ifPresent(applicationId -> object.setString(exclusiveToKey, applicationId.serializedForm()));
    }

    private void toSlime(Flavor flavor, Cursor object) {
        if (flavor.isConfigured()) {
            object.setString(flavorKey, flavor.name());
            if (flavor.flavorOverrides().isPresent()) {
                Cursor resourcesObject = object.setObject(resourcesKey);
                flavor.flavorOverrides().get().diskGb().ifPresent(diskGb -> resourcesObject.setDouble(diskKey, diskGb));
            }
        }
        else {
            NodeResourcesSerializer.toSlime(flavor.resources(), object.setObject(resourcesKey));
        }
    }

    private void toSlime(Allocation allocation, Cursor object) {
        NodeResourcesSerializer.toSlime(allocation.requestedResources(), object.setObject(requestedResourcesKey));
        object.setString(tenantIdKey, allocation.owner().tenant().value());
        object.setString(applicationIdKey, allocation.owner().application().value());
        object.setString(instanceIdKey, allocation.owner().instance().value());
        object.setString(serviceIdKey, allocation.membership().stringValue());
        object.setLong(restartGenerationKey, allocation.restartGeneration().wanted());
        object.setLong(currentRestartGenerationKey, allocation.restartGeneration().current());
        object.setBool(removableKey, allocation.isRemovable());
        object.setString(wantedVespaVersionKey, allocation.membership().cluster().vespaVersion().toString());
        allocation.membership().cluster().dockerImageRepo().ifPresent(repo -> object.setString(wantedContainerImageRepoKey, repo.untagged()));
        allocation.networkPorts().ifPresent(ports -> NetworkPortsSerializer.toSlime(ports, object.setArray(networkPortsKey)));
    }

    private void toSlime(History history, Cursor array) {
        for (History.Event event : history.events())
            toSlime(event, array.addObject());
    }

    private void toSlime(History.Event event, Cursor object) {
        object.setString(historyEventTypeKey, toString(event.type()));
        object.setLong(atKey, event.at().toEpochMilli());
        object.setString(agentKey, toString(event.agent()));
    }

    private void toSlime(Set<String> ipAddresses, Cursor array) {
        // Validating IP address string literals is expensive, so we do it at serialization time instead of Node
        // construction time
        ipAddresses.stream().map(IP::parse).sorted(IP.NATURAL_ORDER).map(IP::asString).forEach(array::addString);
    }

    private void toSlime(List<Address> addresses, Cursor object) {
        if (addresses.isEmpty()) return;
        Cursor addressCursor = object.setArray(containersKey);
        addresses.forEach(address -> {
            addressCursor.addObject().setString(containerHostnameKey, address.hostname());
        });
    }

    // ---------------- Deserialization --------------------------------------------------

    public Node fromJson(Node.State state, byte[] data) {
        var key = Hashing.sipHash24().newHasher()
                         .putString(state.name(), StandardCharsets.UTF_8)
                         .putBytes(data).hash()
                         .asLong();
        try {
            return cache.get(key, () -> nodeFromSlime(state, SlimeUtils.jsonToSlime(data).get()));
        } catch (ExecutionException e) {
            throw new UncheckedExecutionException(e);
        }
    }

    private Node nodeFromSlime(Node.State state, Inspector object) {
        Flavor flavor = flavorFromSlime(object);
        return new Node(object.field(idKey).asString(),
                        new IP.Config(ipAddressesFromSlime(object, ipAddressesKey),
                                      ipAddressesFromSlime(object, ipAddressPoolKey),
                                      addressesFromSlime(object)),
                        object.field(hostnameKey).asString(),
                        parentHostnameFromSlime(object),
                        flavor,
                        statusFromSlime(object),
                        state,
                        allocationFromSlime(flavor.resources(), object.field(instanceKey)),
                        historyFromSlime(object.field(historyKey)),
                        nodeTypeFromString(object.field(nodeTypeKey).asString()),
                        Reports.fromSlime(object.field(reportsKey)),
                        modelNameFromSlime(object),
                        reservedToFromSlime(object.field(reservedToKey)),
                        exclusiveToFromSlime(object.field(exclusiveToKey)),
                        switchHostnameFromSlime(object.field(switchHostnameKey)));
    }

    private Status statusFromSlime(Inspector object) {
        return new Status(generationFromSlime(object, rebootGenerationKey, currentRebootGenerationKey),
                          versionFromSlime(object.field(vespaVersionKey)),
                          containerImageFromSlime(object.field(currentContainerImageKey)),
                          (int) object.field(failCountKey).asLong(),
                          object.field(wantToRetireKey).asBool(),
                          object.field(wantToDeprovisionKey).asBool(),
                          object.field(wantToRebuildKey).asBool(),
                          object.field(preferToRetireKey).asBool(),
                          object.field(wantToFailKey).asBool(),
                          new OsVersion(versionFromSlime(object.field(osVersionKey)),
                                        versionFromSlime(object.field(wantedOsVersionKey))),
                          instantFromSlime(object.field(firmwareCheckKey)));
    }

    private Optional<String> switchHostnameFromSlime(Inspector field) {
        if (!field.valid()) return Optional.empty();
        return Optional.of(field.asString());
    }

    private Flavor flavorFromSlime(Inspector object) {
        Inspector resources = object.field(resourcesKey);

        if (object.field(flavorKey).valid()) {
            Flavor flavor = flavors.getFlavorOrThrow(object.field(flavorKey).asString());
            if (!resources.valid()) return flavor;
            return flavor.with(FlavorOverrides.ofDisk(resources.field(diskKey).asDouble()));
        }
        else {
            return new Flavor(NodeResourcesSerializer.resourcesFromSlime(resources));
        }
    }

    private Optional<Allocation> allocationFromSlime(NodeResources assignedResources, Inspector object) {
        if ( ! object.valid()) return Optional.empty();
        return Optional.of(new Allocation(applicationIdFromSlime(object),
                                          clusterMembershipFromSlime(object),
                                          NodeResourcesSerializer.optionalResourcesFromSlime(object.field(requestedResourcesKey))
                                                                 .orElse(assignedResources),
                                          generationFromSlime(object, restartGenerationKey, currentRestartGenerationKey),
                                          object.field(removableKey).asBool(),
                                          NetworkPortsSerializer.fromSlime(object.field(networkPortsKey))));
    }

    private ApplicationId applicationIdFromSlime(Inspector object) {
        return ApplicationId.from(TenantName.from(object.field(tenantIdKey).asString()),
                                  ApplicationName.from(object.field(applicationIdKey).asString()),
                                  InstanceName.from(object.field(instanceIdKey).asString()));
    }

    private History historyFromSlime(Inspector array) {
        List<History.Event> events = new ArrayList<>();
        array.traverse((ArrayTraverser) (int i, Inspector item) -> {
            History.Event event = eventFromSlime(item);
            if (event != null)
                events.add(event);
        });
        return new History(events);
    }

    private History.Event eventFromSlime(Inspector object) {
        History.Event.Type type = eventTypeFromString(object.field(historyEventTypeKey).asString());
        if (type == null) return null;
        Instant at = Instant.ofEpochMilli(object.field(atKey).asLong());
        Agent agent = eventAgentFromSlime(object.field(agentKey));
        return new History.Event(type, agent, at);
    }

    private Generation generationFromSlime(Inspector object, String wantedField, String currentField) {
        Inspector current = object.field(currentField);
        return new Generation(object.field(wantedField).asLong(), current.asLong());
    }

    private ClusterMembership clusterMembershipFromSlime(Inspector object) {
        return ClusterMembership.from(object.field(serviceIdKey).asString(),
                                      versionFromSlime(object.field(wantedVespaVersionKey)).get(),
                                      containerImageRepoFromSlime(object.field(wantedContainerImageRepoKey)));
    }

    private Optional<Version> versionFromSlime(Inspector object) {
        if ( ! object.valid()) return Optional.empty();
        return Optional.of(Version.fromString(object.asString()));
    }

    private Optional<DockerImage> containerImageRepoFromSlime(Inspector object) {
        if ( ! object.valid() || object.asString().isEmpty()) return Optional.empty();
        return Optional.of(DockerImage.fromString(object.asString()));
    }

    private Optional<DockerImage> containerImageFromSlime(Inspector object) {
        if ( ! object.valid()) return Optional.empty();
        return Optional.of(DockerImage.fromString(object.asString()));
    }

    private Optional<Instant> instantFromSlime(Inspector object) {
        if ( ! object.valid())
            return Optional.empty();
        return Optional.of(Instant.ofEpochMilli(object.asLong()));
    }

    private Optional<String> parentHostnameFromSlime(Inspector object) {
        if (object.field(parentHostnameKey).valid())
            return Optional.of(object.field(parentHostnameKey).asString());
        else
            return Optional.empty();
    }

    private Set<String> ipAddressesFromSlime(Inspector object, String key) {
        ImmutableSet.Builder<String> ipAddresses = ImmutableSet.builder();
        object.field(key).traverse((ArrayTraverser) (i, item) -> ipAddresses.add(item.asString()));
        return ipAddresses.build();
    }

    private List<Address> addressesFromSlime(Inspector object) {
        return SlimeUtils.entriesStream(object.field(containersKey))
                .map(elem -> new Address(elem.field(containerHostnameKey).asString()))
                .collect(Collectors.toList());
    }

    private Optional<String> modelNameFromSlime(Inspector object) {
        if (object.field(modelNameKey).valid()) {
            return Optional.of(object.field(modelNameKey).asString());
        }
        return Optional.empty();
    }

    private Optional<TenantName> reservedToFromSlime(Inspector object) {
        if (! object.valid()) return Optional.empty();
        if (object.type() != Type.STRING)
            throw new IllegalArgumentException("Expected 'reservedTo' to be a string but is " + object);
        return Optional.of(TenantName.from(object.asString()));
    }

    private Optional<ApplicationId> exclusiveToFromSlime(Inspector object) {
        if (! object.valid()) return Optional.empty();
        if (object.type() != Type.STRING)
            throw new IllegalArgumentException("Expected 'exclusiveTo' to be a string but is " + object);
        return Optional.of(ApplicationId.fromSerializedForm(object.asString()));
    }

    // ----------------- Enum <-> string mappings ----------------------------------------
    
    /** Returns the event type, or null if this event type should be ignored */
    private History.Event.Type eventTypeFromString(String eventTypeString) {
        switch (eventTypeString) {
            case "provisioned" : return History.Event.Type.provisioned;
            case "deprovisioned" : return History.Event.Type.deprovisioned;
            case "readied" : return History.Event.Type.readied;
            case "reserved" : return History.Event.Type.reserved;
            case "activated" : return History.Event.Type.activated;
            case "wantToRetire": return History.Event.Type.wantToRetire;
            case "wantToFail": return History.Event.Type.wantToFail;
            case "retired" : return History.Event.Type.retired;
            case "deactivated" : return History.Event.Type.deactivated;
            case "parked" : return History.Event.Type.parked;
            case "failed" : return History.Event.Type.failed;
            case "deallocated" : return History.Event.Type.deallocated;
            case "down" : return History.Event.Type.down;
            case "requested" : return History.Event.Type.requested;
            case "resized" : return History.Event.Type.resized;
            case "rebooted" : return History.Event.Type.rebooted;
            case "osUpgraded" : return History.Event.Type.osUpgraded;
            case "firmwareVerified" : return History.Event.Type.firmwareVerified;
            case "breakfixed" : return History.Event.Type.breakfixed;
            case "preferToRetire" : return History.Event.Type.preferToRetire;
        }
        throw new IllegalArgumentException("Unknown node event type '" + eventTypeString + "'");
    }

    private String toString(History.Event.Type nodeEventType) {
        switch (nodeEventType) {
            case provisioned : return "provisioned";
            case deprovisioned : return "deprovisioned";
            case readied : return "readied";
            case reserved : return "reserved";
            case activated : return "activated";
            case wantToRetire: return "wantToRetire";
            case wantToFail: return "wantToFail";
            case retired : return "retired";
            case deactivated : return "deactivated";
            case parked : return "parked";
            case failed : return "failed";
            case deallocated : return "deallocated";
            case down : return "down";
            case requested: return "requested";
            case resized: return "resized";
            case rebooted: return "rebooted";
            case osUpgraded: return "osUpgraded";
            case firmwareVerified: return "firmwareVerified";
            case breakfixed: return "breakfixed";
            case preferToRetire: return "preferToRetire";
        }
        throw new IllegalArgumentException("Serialized form of '" + nodeEventType + "' not defined");
    }

    private Agent eventAgentFromSlime(Inspector eventAgentField) {
        switch (eventAgentField.asString()) {
            case "operator" : return Agent.operator;
            case "application" : return Agent.application;
            case "system" : return Agent.system;
            case "DirtyExpirer" : return Agent.DirtyExpirer;
            case "DynamicProvisioningMaintainer" : return Agent.DynamicProvisioningMaintainer;
            case "FailedExpirer" : return Agent.FailedExpirer;
            case "InactiveExpirer" : return Agent.InactiveExpirer;
            case "NodeFailer" : return Agent.NodeFailer;
            case "NodeHealthTracker" : return Agent.NodeHealthTracker;
            case "ProvisionedExpirer" : return Agent.ProvisionedExpirer;
            case "Rebalancer" : return Agent.Rebalancer;
            case "ReservationExpirer" : return Agent.ReservationExpirer;
            case "RetiringUpgrader" : return Agent.RetiringUpgrader;
            case "SpareCapacityMaintainer": return Agent.SpareCapacityMaintainer;
            case "SwitchRebalancer": return Agent.SwitchRebalancer;
        }
        throw new IllegalArgumentException("Unknown node event agent '" + eventAgentField.asString() + "'");
    }
    private String toString(Agent agent) {
        switch (agent) {
            case operator : return "operator";
            case application : return "application";
            case system : return "system";
            case DirtyExpirer : return "DirtyExpirer";
            case DynamicProvisioningMaintainer : return "DynamicProvisioningMaintainer";
            case FailedExpirer : return "FailedExpirer";
            case InactiveExpirer : return "InactiveExpirer";
            case NodeFailer : return "NodeFailer";
            case NodeHealthTracker: return "NodeHealthTracker";
            case ProvisionedExpirer : return "ProvisionedExpirer";
            case Rebalancer : return "Rebalancer";
            case ReservationExpirer : return "ReservationExpirer";
            case RetiringUpgrader: return "RetiringUpgrader";
            case SpareCapacityMaintainer: return "SpareCapacityMaintainer";
            case SwitchRebalancer: return "SwitchRebalancer";
        }
        throw new IllegalArgumentException("Serialized form of '" + agent + "' not defined");
    }

    static NodeType nodeTypeFromString(String typeString) {
        switch (typeString) {
            case "tenant": return NodeType.tenant;
            case "host": return NodeType.host;
            case "proxy": return NodeType.proxy;
            case "proxyhost": return NodeType.proxyhost;
            case "config": return NodeType.config;
            case "confighost": return NodeType.confighost;
            case "controller": return NodeType.controller;
            case "controllerhost": return NodeType.controllerhost;
            case "devhost": return NodeType.devhost;
            default : throw new IllegalArgumentException("Unknown node type '" + typeString + "'");
        }
    }

    static String toString(NodeType type) {
        switch (type) {
            case tenant: return "tenant";
            case host: return "host";
            case proxy: return "proxy";
            case proxyhost: return "proxyhost";
            case config: return "config";
            case confighost: return "confighost";
            case controller: return "controller";
            case controllerhost: return "controllerhost";
            case devhost: return "devhost";
        }
        throw new IllegalArgumentException("Serialized form of '" + type + "' not defined");
    }

}<|MERGE_RESOLUTION|>--- conflicted
+++ resolved
@@ -166,11 +166,8 @@
         object.setBool(wantToRetireKey, node.status().wantToRetire());
         object.setBool(preferToRetireKey, node.status().preferToRetire());
         object.setBool(wantToDeprovisionKey, node.status().wantToDeprovision());
-<<<<<<< HEAD
         object.setBool(wantToFailKey, node.status().wantToFail());
-=======
         object.setBool(wantToRebuildKey, node.status().wantToRebuild());
->>>>>>> 50ba6295
         node.allocation().ifPresent(allocation -> toSlime(allocation, object.setObject(instanceKey)));
         toSlime(node.history(), object.setArray(historyKey));
         object.setString(nodeTypeKey, toString(node.type()));
